--- conflicted
+++ resolved
@@ -125,33 +125,18 @@
     log::trace!("Querying SBOM using id {}", key);
     let storage = &state.sbom_storage;
     // determine the encoding of the stored object, if any
-<<<<<<< HEAD
     let encoding = storage.get_head(&key).await.ok().and_then(|head| {
-        head.content_encoding.and_then(|ref e| {
-            accept_encoding
-                .negotiate([e.parse().unwrap()].iter())
-                .map(|s| s.to_string())
-                .filter(|x| x == e)
-        })
-=======
-    let encoding = storage.get_head(path.clone()).await.ok().and_then(|head| {
         head.content_encoding
             .as_ref()
             .and_then(|e| e.parse::<Encoding>().ok())
             .and_then(|e| accept_encoding.negotiate([&e].into_iter()).filter(|x| x == &e))
->>>>>>> f07ccfe8
     });
     match encoding {
         // if client's accept-encoding includes S3 encoding, return encoded stream
         Some(enc) => Ok(HttpResponse::Ok()
             .content_type(ContentType::json())
-<<<<<<< HEAD
-            .insert_header((header::CONTENT_ENCODING, enc))
+            .insert_header((header::CONTENT_ENCODING, enc.to_string()))
             .streaming(storage.get_encoded_stream(&key).await.map_err(Error::Storage)?)),
-=======
-            .insert_header((header::CONTENT_ENCODING, enc.to_string()))
-            .streaming(storage.get_encoded_stream(path).await.map_err(Error::Storage)?)),
->>>>>>> f07ccfe8
         // otherwise, decode the stream
         None => Ok(HttpResponse::Ok()
             .content_type(ContentType::json())
