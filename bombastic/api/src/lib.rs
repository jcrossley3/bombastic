--- conflicted
+++ resolved
@@ -213,11 +213,7 @@
 
 pub(crate) type SbomIndex = IndexStore<bombastic_index::sbom::Index>;
 pub(crate) type PackageIndex = IndexStore<bombastic_index::packages::Index>;
-<<<<<<< HEAD
 pub(crate) type VexIndex = IndexStore<vexination_index::Index>;
-=======
-
->>>>>>> f07ccfe8
 pub struct AppState {
     sbom_storage: Storage,
     vex_storage: Storage,
