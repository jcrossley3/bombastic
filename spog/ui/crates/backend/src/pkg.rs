use crate::{
    data::{Package, PackageDependencies, PackageList, PackageRef},
    ApplyAccessToken, Backend, Endpoint, SearchParameters,
};
use packageurl::PackageUrl;
use serde::Deserialize;
use spog_model::prelude::*;
use spog_ui_common::error::*;
use std::rc::Rc;
use trustification_api::search::SearchResult;
use trustification_api::Apply;
use yew_oauth2::prelude::*;

pub struct PackageService {
    backend: Rc<Backend>,
    access_token: Option<LatestAccessToken>,
    client: reqwest::Client,
}

#[allow(unused)]
impl PackageService {
    pub fn new(backend: Rc<Backend>, access_token: Option<LatestAccessToken>) -> Self {
        Self {
            backend,
            access_token,
            client: reqwest::Client::new(),
        }
    }

    pub async fn lookup(&self, purl: PackageUrl<'_>) -> Result<Package, Error> {
        Ok(self
            .client
            .get(self.backend.join(Endpoint::Api, "/api/package")?)
            .query(&[("purl", purl.to_string())])
            .latest_access_token(&self.access_token)
            .send()
            .await?
            .error_for_status()?
            .json()
            .await?)
    }

    pub async fn lookup_batch<'a, I>(&self, purls: I) -> Result<Vec<PackageRef>, Error>
    where
        I: IntoIterator<Item = PackageUrl<'a>>,
    {
        self.batch_to_refs("/api/package", purls).await
    }

    pub async fn related_packages(&self, purl: impl AsRef<str>) -> Result<PackageDependencies, ApiError> {
        let url = self.backend.join(
            Endpoint::Api,
            &format!(
                "/api/v1/packages?purl={purl}",
                purl = urlencoding::encode(purl.as_ref())
            ),
        )?;

        let response = self
            .client
            .get(url)
            .latest_access_token(&self.access_token)
            .send()
            .await?;

        Ok(response.error_for_status()?.json().await?)
    }

    pub async fn dependents(&self, purl: impl AsRef<str>) -> Result<PackageDependencies, ApiError> {
        let url = self.backend.join(
            Endpoint::Api,
            &format!(
                "/api/v1/packages/dependents?purl={purl}",
                purl = urlencoding::encode(purl.as_ref())
            ),
        )?;

        let response = self
            .client
            .get(url)
            .latest_access_token(&self.access_token)
            .send()
            .await?;

        Ok(response.error_for_status()?.json().await?)
    }

    pub async fn search_packages(
        &self,
        q: &str,
        options: &SearchParameters,
    ) -> Result<SearchResult<Vec<PackageSummary>>, Error> {
        let response = self
            .client
            .get(self.backend.join(Endpoint::Api, "/api/v1/package/search")?)
            .query(&[("q", q)])
            .apply(options)
            .latest_access_token(&self.access_token)
            .send()
            .await?;

        Ok(response.error_for_status()?.json().await?)
    }

    pub async fn get_package(&self, id: &str) -> Result<SearchResult<Vec<PackageSummary>>, Error> {
        let q = format!("id:{id}");
        let response = self
            .client
            .get(self.backend.join(Endpoint::Api, "/api/v1/package/search")?)
            .query(&[("q", q)])
            .latest_access_token(&self.access_token)
            .send()
            .await?;

        Ok(response.error_for_status()?.json().await?)
    }
<<<<<<< HEAD
    
=======

>>>>>>> 9b00d7e7
    /// common call of getting some refs for a batch of purls
    async fn batch_to_refs<'a, I, R>(&self, path: &str, purls: I) -> Result<R, Error>
    where
        I: IntoIterator<Item = PackageUrl<'a>>,
        for<'de> R: Deserialize<'de>,
    {
        let purls = PackageList(purls.into_iter().map(|purl| purl.to_string()).collect::<Vec<_>>());

        Ok(self
            .client
            .post(self.backend.join(Endpoint::Api, path)?)
            .json(&purls)
            .latest_access_token(&self.access_token)
            .send()
            .await?
            .error_for_status()?
            .json()
            .await?)
    }
}<|MERGE_RESOLUTION|>--- conflicted
+++ resolved
@@ -114,11 +114,7 @@
 
         Ok(response.error_for_status()?.json().await?)
     }
-<<<<<<< HEAD
-    
-=======
 
->>>>>>> 9b00d7e7
     /// common call of getting some refs for a batch of purls
     async fn batch_to_refs<'a, I, R>(&self, path: &str, purls: I) -> Result<R, Error>
     where
