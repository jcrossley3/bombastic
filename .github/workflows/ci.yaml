--- conflicted
+++ resolved
@@ -6,21 +6,15 @@
     branches:
       - main
       - stable
-<<<<<<< HEAD
       - develop
-=======
       - release/*
->>>>>>> f07ccfe8
   # Also on PRs, just be careful not to publish anything
   pull_request:
     branches:
       - main
       - stable
-<<<<<<< HEAD
       - develop
-=======
       - release/*
->>>>>>> f07ccfe8
   # Allow to be called from other workflows (like "release")
   workflow_call:
   # But don't trigger on tags, as they are covered by the "release.yaml" workflow
